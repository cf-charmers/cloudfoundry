#!/usr/bin/env python
# -*- coding: utf-8 -*-

import unittest
import mock

<<<<<<< HEAD
from cloudfoundry.mapper import property_mapper, flatten
from cloudfoundry.utils import NestedDict
=======
from cloudfoundry.mapper import property_mapper, flatten, NestedDict, jobdb
>>>>>>> 5efb8152


class TestMapper(unittest.TestCase):
    def test_flatten(self):
        result = flatten({
            'foo': {
                'bar': {'qux': 'moo'},
                'mux': 'blag',
            }
        })
        self.assertEqual(result, {
            'foo.bar.qux': 'moo',
            'foo.mux': 'blag',
        })

    def test_property_mapper_name_mapping(self):
        data_source = NestedDict({'foo': {'bar': 'FOO'}})
        data_source.name = 'foo'
        mapping = mock.Mock(return_value={'FOO.bar': 'qux'})
        result = property_mapper({'foo': mapping}, data_source)
        self.assertEqual(result, {'FOO': {'bar': 'qux'}})
        mapping.assert_called_once_with({'foo': {'bar': 'FOO'}})

    def test_property_mapper_erb_mapping(self):
        erb_mapping = mock.Mock(return_value={'FOO': 'bar'})
        data_source = mock.Mock(object, erb_mapping=erb_mapping)
        result = property_mapper({}, data_source)
        self.assertEqual(result, {'FOO': 'bar'})
        erb_mapping.assert_called_once_with()

    def test_property_mapper_key_mapping(self):
        data_source = NestedDict({'bar': {'bar': 'FOO'}})
        data_source.name = 'foo'
        mapping = mock.Mock(return_value={'FOO': 'bar'})
        result = property_mapper({'bar': mapping}, data_source)
        self.assertEqual(result, {'FOO': 'bar'})
        mapping.assert_called_once_with({'bar': 'FOO'})

    def test_property_mapper_no_mapping(self):
        data_source = NestedDict({'foo': {'bar': 'FOO'}})
        mapping = mock.Mock(return_value={'FOO': 'bar'})
        result = property_mapper({'bar': mapping}, data_source)
        self.assertEqual(result, {'foo': {'bar': 'FOO'}})
        assert not mapping.called

    def test_jobdb(self):
        data = {
            'db': [
                {
                    'host': 'host',
                    'port': 'port',
                    'user': 'user',
                    'password': 'password',
                    'database': 'database',
                },
                {
                    'host': 'nope',
                    'port': 'nope',
                    'user': 'nope',
                    'password': 'nope',
                    'database': 'nope',
                },
            ]
        }
        self.assertEqual(jobdb('job1')(data), {
            'job1db': {
                'db_scheme': 'mysql2',
                'address': 'host',
                'port': 'port',
                'databases': [{'tag': 'job1', 'name': 'database'}],
                'roles': [{'tag': 'admin', 'name': 'user', 'password': 'password'}],
            },
        })


if __name__ == '__main__':
    unittest.main()<|MERGE_RESOLUTION|>--- conflicted
+++ resolved
@@ -4,12 +4,8 @@
 import unittest
 import mock
 
-<<<<<<< HEAD
-from cloudfoundry.mapper import property_mapper, flatten
+from cloudfoundry.mapper import property_mapper, flatten, jobdb
 from cloudfoundry.utils import NestedDict
-=======
-from cloudfoundry.mapper import property_mapper, flatten, NestedDict, jobdb
->>>>>>> 5efb8152
 
 
 class TestMapper(unittest.TestCase):
