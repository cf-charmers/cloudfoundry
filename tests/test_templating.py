import subprocess
import unittest
import mock

from cloudfoundry import templating


class TestTemplating(unittest.TestCase):
    maxDiff = None

    @mock.patch.object(templating.hookenv, 'charm_dir')
    @mock.patch.object(templating.host, 'write_file')
    @mock.patch.object(templating.host, 'mkdir')
    @mock.patch.object(templating.host, 'log')
    @mock.patch.object(templating.subprocess, 'check_output')
    def test_render_erb(self, check_output, log, mkdir, write_file, charm_dir):
        context = {
            'data': ['port', 80],
        }
        charm_dir.return_value = 'charm_dir'
        check_output.return_value = 'test-data'
        templating.render_erb('fake_cc.erb', 'target', context)
        check_output.assert_called_once_with([
            'bosh-template', 'charm_dir/templates/fake_cc.erb',
            '-C', '{"data": ["port", 80]}'], stderr=subprocess.STDOUT)
        write_file.assert_called_once_with('target', 'test-data', 'root', 'root', 0444)

    @mock.patch.object(templating.RubyTemplateCallback, 'collect_data')
    @mock.patch.object(templating, 'render_erb')
    def test_ruby_template_callback(self, render_erb, collect_data):
        collect_data.return_value = {}
        callback = templating.RubyTemplateCallback(
            'source', 'target', 'map', {'properties': {}}, 'owner', 'group', 0555, 'templates_dir')
        callback('manager', 'service_name', 'event_name')
        collect_data.assert_called_once_with('manager', 'service_name')
        render_erb.assert_called_once_with(
            'source', 'target', {}, 'owner', 'group', 0555, 'templates_dir')

<<<<<<< HEAD
=======
    def test_deep_merge(self):
        initial = {'properties': {'job': {'prop1': 'val1'}}}
        additional = {'properties': {'job': {'prop2': 'val2'}}}
        expected = {
            'properties': {
                'job': {'prop1': 'val1', 'prop2': 'val2'},
            },
        }
        actual = templating.deepmerge(initial, additional)
        self.assertEqual(actual, expected)

    @mock.patch.object(templating.hookenv, 'local_unit')
>>>>>>> 5efb8152
    @mock.patch.object(templating.hookenv, 'unit_get')
    def test_ruby_template_callback_collect_data(self, unit_get, local_unit):
        unit_get.return_value = 'private-addr'
        local_unit.return_value = 'unit/0'
        relation_mock1 = mock.MagicMock()
        relation_mock1.name = 'foo'
        relation_mock2 = mock.MagicMock()
        relation_mock2.erb_mapping.return_value = {'job2.prop2': 'val2'}
        manager = mock.Mock()
        manager.get_service.return_value = {
            'required_data': [
                relation_mock1,
                relation_mock2,
                {'qux': {'prop4': 'val4'}},
            ],
        }
        mapping = {
            'foo': lambda v: {'job1.prop1': ['val1.1', 'val1.2']},
            'bar': lambda v: {'job2.prop3': 'val3'},
            'qux': lambda v: {'job2': v},
        }
        spec = {
            'foo': 'unused',
            'properties': {
                'job1.prop1': {
                    'description': 'prop1',
                    'default': 'default1',
                },
                'job1.prop5': {
                    'description': 'prop5',
                    'default': 'default5',
                }
            },
        }
        callback = templating.RubyTemplateCallback('source', 'target', mapping, spec)
        context = callback.collect_data(manager, 'service_name')
        self.assertEqual(context, {
            'index': 0,
            'networks': {'default': {'ip': 'private-addr'}},
            'properties': {
                'networks': {'apps': 'default'},
                'job1': {'prop1': ['val1.1', 'val1.2'], 'prop5': 'default5'},
                'job2': {'prop2': 'val2', 'prop4': 'val4'},
            },
        })
        manager.get_service.assert_called_once_with('service_name')<|MERGE_RESOLUTION|>--- conflicted
+++ resolved
@@ -23,34 +23,22 @@
         check_output.assert_called_once_with([
             'bosh-template', 'charm_dir/templates/fake_cc.erb',
             '-C', '{"data": ["port", 80]}'], stderr=subprocess.STDOUT)
-        write_file.assert_called_once_with('target', 'test-data', 'root', 'root', 0444)
+        write_file.assert_called_once_with(
+            'target', 'test-data', 'root', 'root', 0444)
 
     @mock.patch.object(templating.RubyTemplateCallback, 'collect_data')
     @mock.patch.object(templating, 'render_erb')
     def test_ruby_template_callback(self, render_erb, collect_data):
         collect_data.return_value = {}
         callback = templating.RubyTemplateCallback(
-            'source', 'target', 'map', {'properties': {}}, 'owner', 'group', 0555, 'templates_dir')
+            'source', 'target', 'map', {
+                'properties': {}}, 'owner', 'group', 0555, 'templates_dir')
         callback('manager', 'service_name', 'event_name')
         collect_data.assert_called_once_with('manager', 'service_name')
         render_erb.assert_called_once_with(
             'source', 'target', {}, 'owner', 'group', 0555, 'templates_dir')
 
-<<<<<<< HEAD
-=======
-    def test_deep_merge(self):
-        initial = {'properties': {'job': {'prop1': 'val1'}}}
-        additional = {'properties': {'job': {'prop2': 'val2'}}}
-        expected = {
-            'properties': {
-                'job': {'prop1': 'val1', 'prop2': 'val2'},
-            },
-        }
-        actual = templating.deepmerge(initial, additional)
-        self.assertEqual(actual, expected)
-
     @mock.patch.object(templating.hookenv, 'local_unit')
->>>>>>> 5efb8152
     @mock.patch.object(templating.hookenv, 'unit_get')
     def test_ruby_template_callback_collect_data(self, unit_get, local_unit):
         unit_get.return_value = 'private-addr'
@@ -85,7 +73,8 @@
                 }
             },
         }
-        callback = templating.RubyTemplateCallback('source', 'target', mapping, spec)
+        callback = templating.RubyTemplateCallback(
+            'source', 'target', mapping, spec)
         context = callback.collect_data(manager, 'service_name')
         self.assertEqual(context, {
             'index': 0,
