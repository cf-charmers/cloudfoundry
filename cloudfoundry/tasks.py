--- conflicted
+++ resolved
@@ -8,11 +8,7 @@
 from charmhelpers.core import hookenv
 from charmhelpers import fetch
 from cloudfoundry import TEMPLATES_BASE_DIR
-<<<<<<< HEAD
 from cloudfoundry import PACKAGES_BASE_DIR
-from cloudfoundry import templating
-=======
->>>>>>> c96e1398
 from cloudfoundry import contexts
 from cloudfoundry import services
 from cloudfoundry import templating
@@ -31,15 +27,9 @@
     if os.path.exists(job_path):
         return
     artifact_url = '{}/{}/{}.tgz'.format(
-<<<<<<< HEAD
-        orchestrator_data['artifacts_url'], orchestrator_data['cf_release'], job_name)
-=======
         orchestrator_data['artifacts_url'],
         orchestrator_data['cf_release'],
         job_name)
-    job_path = os.path.join(hookenv.charm_dir(), 'jobs',
-                            orchestrator_data['cf_release'], job_name)
->>>>>>> c96e1398
     job_archive = job_path+'/'+job_name+'.tgz'
     urllib.urlretrieve(artifact_url, job_archive)
     with tarfile.open(job_archive) as tgz:
@@ -69,13 +59,8 @@
     """
     Reads and parses the spec file for the given job name from the jobs folder.
     """
-<<<<<<< HEAD
     job_path = get_job_path(job_name)
     with open(os.path.join(job_path, 'spec')) as fp:
-=======
-    with open(os.path.join(hookenv.charm_dir(),
-                           'jobs', job_name, 'spec')) as fp:
->>>>>>> c96e1398
         return yaml.safe_load(fp)
 
 
