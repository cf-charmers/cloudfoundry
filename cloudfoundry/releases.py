--- conflicted
+++ resolved
@@ -28,12 +28,6 @@
 # the services lists; these are mainly for specifying relations for
 # unmanaged (charm store) charms.
 COMMON_RELATIONS = [
-<<<<<<< HEAD
-    ('nats:nats', 'router:nats'),
-    ('mysql:db', 'uaa:db'),
-    ('nats:nats', 'uaa:nats'),
-=======
->>>>>>> f5db9e41
     ('mysql:db', 'cc:db'),
     ('mysql:db', 'cc-clock:db'),
     ('mysql:db', 'cc-worker:db'),
