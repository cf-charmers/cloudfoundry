--- conflicted
+++ resolved
@@ -28,18 +28,10 @@
 # the services lists; these are mainly for specifying relations for
 # unmanaged (charm store) charms.
 COMMON_RELATIONS = [
-    ('nats:nats', 'router:nats'),
-    ('mysql:db', 'uaa:db'),
-    ('nats:nats', 'uaa:nats')
-    ('mysql:db', 'cc:db'),
     ('mysql:db', 'cc-clock:db'),
     ('mysql:db', 'cc-worker:db'),
-<<<<<<< HEAD
     ('mysql:db', 'uaa:db'),
     ('etcd:client', 'hm:etcd'),
-=======
-    ('etcd:client', 'hm:client'),
->>>>>>> 7d090b82
 ]
 
 COMMON_UPGRADES = []
