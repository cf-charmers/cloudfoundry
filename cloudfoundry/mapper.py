import logging
from utils import NestedDict

logger = logging.getLogger(__name__)


def flatten(data):
    result = {}

    def _f(o, p):
        for k, v in o.items():
            if isinstance(v, dict):
                _f(v, p + [k])
            else:
                key = '.'.join(p + [k])
                result[key] = v
    _f(data, [])
    return result


def property_mapper(mapping, data_source):
    result = NestedDict()
    if getattr(data_source, 'name', None) in mapping:
        result.update(mapping[data_source.name](data_source))
    elif hasattr(data_source, 'erb_mapping'):
        result.update(data_source.erb_mapping())
    else:
        for key, value in data_source.iteritems():
            if key in mapping:
                result.update(mapping[key](value))
            else:
                result[key] = value
    return result


def jobdb(job_id):
    """
    Factory that creates a mapper from a MysqlRelation
    to a {cc,uaa}db block for use in the templates.

    #@@ This may need to be adjusted to scale / HA the databases.
    """
    def _db(data):
        db = data['db'][0]

        job_db = dict(tag=job_id,
                      name=db['database'])

<<<<<<< HEAD
    creds = dict(tag='admin',
                 name=db['user'],
                 password=db['password'])
=======
        creds = dict(tag='admin',
                     name=db['user'],
                     password=db['password'])
>>>>>>> 5efb8152

        return {
            '{}db'.format(job_id): {
                'db_scheme': 'mysql2',
                'address': db['host'],
                'port': db['port'],
                'databases': [job_db],
                'roles': [creds],
            },
        }
    return _db<|MERGE_RESOLUTION|>--- conflicted
+++ resolved
@@ -33,6 +33,27 @@
     return result
 
 
+def uaadb(data):
+    """
+    Remaps uaa's connection to mysql
+
+    #@@ HA may change this case
+    """
+    db = data[0]
+
+    uaa_db = dict(tag='uaa',
+                  name=db['database'])
+
+    creds = dict(tag='admin',
+                 name=db['user'],
+                 password=db['password'])
+
+    return dict(uaadb=dict(db_scheme='mysql2',
+                           address=db['host'],
+                           port=db['port'],
+                           databases=[uaa_db],
+                           roles=[creds]))
+
 def jobdb(job_id):
     """
     Factory that creates a mapper from a MysqlRelation
@@ -46,15 +67,9 @@
         job_db = dict(tag=job_id,
                       name=db['database'])
 
-<<<<<<< HEAD
-    creds = dict(tag='admin',
-                 name=db['user'],
-                 password=db['password'])
-=======
         creds = dict(tag='admin',
                      name=db['user'],
                      password=db['password'])
->>>>>>> 5efb8152
 
         return {
             '{}db'.format(job_id): {
