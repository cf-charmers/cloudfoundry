--- conflicted
+++ resolved
@@ -8,7 +8,6 @@
         'description': '',
         'jobs': [{
             'job_name': 'cloud_controller_clock',
-<<<<<<< HEAD
             'mapping': {
                 'nats.(\w+)': r'properties.nats.\1',  # TODO: use callback for list
                 'db.(\w+)': r'properties.ccdb.\1',
@@ -19,29 +18,16 @@
                 # TODO see: logger_endpoint.. may need to extend loggregator context
                 'loggregator_endpoint.(\w+)': r'properties.loggregator_endpoint.\1'
                 },
-            'provided_data': [],  # TODO: context.ClockRelation
-=======
-            'mapping': (
-                ('nats.(\w+)', r'properties.nats.\1'), #TODO, use callback for list
-                ('db.(\w+)', r'properties.ccdb.\1'),
-                ('uaa.(\w+)', r'properties.uaa.\1'),
-                ('cc.(\w+)', r'properties.cc.\1'),
-                ('login.(\w+)', r'properties.login.\1'),
-                ('syslog_aggregator.(\w+)', r'properties.syslog_aggregator.\1'),
-                #TODO see: logger_endpoint.. may need to extend loggregator context
-                ('loggregator_endpoint.(\w+)',
-                 r'properties.loggregator_endpoint.\1')),
-            'provided_data':[contexts.ClockRelation],
->>>>>>> 75f91316
-            'required_data':[contexts.NatsRelation,
-                             contexts.LoggregatorRelation,
-                             contexts.MysqlRelation,
-                             contexts.CloudControllerRelation,
-                             contexts.LoginRelation,
-                             contexts.UAARelation,
-                             contexts.SyslogAggregatorRelation
-                             # diego is coming
-                             ]
+            'provided_data': [contexts.ClockRelation],
+            'required_data': [contexts.NatsRelation,
+                              contexts.LoggregatorRelation,
+                              contexts.MysqlRelation,
+                              contexts.CloudControllerRelation,
+                              contexts.LoginRelation,
+                              contexts.UAARelation,
+                              contexts.SyslogAggregatorRelation
+                              # diego is coming
+                              ]
             }],
 
     },
@@ -51,7 +37,6 @@
         'description': '',
         'jobs': [{
             'job_name': 'cf_cloudcontroller_ng',
-<<<<<<< HEAD
             'mapping': {
                 'cc.(\w+)': r'properties.cc.\1',
                 'nats.(\w+)': r'properties.nats.\1',  # TODO: use callback for list
@@ -63,20 +48,6 @@
                 #TODO see: logger_endpoint.. may need to extend loggregator context
                 'loggregator_endpoint.(\w+)': r'properties.loggregator_endpoint.\1'
             },
-=======
-            'mapping': (
-                ('cc.(\w+)', r'properties.cc.\1'),
-                ('nats.(\w+)', r'properties.nats.\1'), #TODO: use callback for list
-                ('uaa.(\w+)', r'properties.uaa.\1'),
-                ('db.(\w+)', r'properties.ccdb.\1'),
-                ('dea.(\w+)', r'properties.dea_next.\1'),
-                ('login.(\w+)', r'properties.login.\1'),
-                ('router.(\w+)', r'properties.router.\1'),
-                ('syslog_aggregator.(\w+)', r'properties.syslog_aggregator.\1'),
-                #TODO see: logger_endpoint.. may need to extend loggregator context
-                ('loggregator_endpoint.(\w+)',
-                 r'properties.loggregator_endpoint.\1')),
->>>>>>> 75f91316
             'provided_data': [contexts.CloudControllerRelation],
             'required_data': [contexts.NatsRelation,
                               contexts.MysqlRelation,
@@ -99,7 +70,6 @@
         'description': '',
         'jobs': [
             {'job_name': 'cloud_controller_worker',
-<<<<<<< HEAD
              'mapping': {
                  'nats.(\w+)': r'properties.nats.\1',  # TODO: use callback for list
                  'uaa.(\w+)': r'properties.uaa.\1',
@@ -114,43 +84,15 @@
              'required_data': [contexts.NatsRelation,
                                contexts.MysqlRelation,
                                contexts.LoggregatorRelation,
-                               #TODO: context.UAARelation,
-                               #TODO: context.DEARelation
-                               #TODO: context.LoginRelation
-                               #TODO: context.SyslogAggregatorRelation
+                               contexts.UAARelation,
+                               contexts.DEARelation,
+                               contexts.LoginRelation,
+                               contexts.SyslogAggregatorRelation
                                # diego is coming
                                # contexts.BundleConfig,
                                # All job context keys
                                # get processed by a name mapper
                                ],
-=======
-             'mapping': (
-                ('nats.(\w+)', r'properties.nats.\1'), #TODO: use callback for list
-                ('uaa.(\w+)', r'properties.uaa.\1'),
-                ('db.(\w+)', r'properties.ccdb.\1'),
-                ('dea.(\w+)', r'properties.dea_next.\1'),
-                ('login.(\w+)', r'properties.login.\1'),
-                ('router.(\w+)', r'properties.router.\1'),
-                ('syslog_aggregator.(\w+)', r'properties.syslog_aggregator.\1'),
-                #TODO see: logger_endpoint.. may need to extend loggregator context
-                ('loggregator_endpoint.(\w+)',
-                 r'properties.loggregator_endpoint.\1')
-            ),
-            "provided_data": [],
-            'required_data': [contexts.NatsRelation,
-                              contexts.RouterRelation,
-                              contexts.MysqlRelation,
-                              contexts.LoggregatorRelation,
-                              contexts.UAARelation,
-                              contexts.DEARelation,
-                              contexts.LoginRelation,
-                              contexts.SyslogAggregatorRelation
-                              # diego is coming
-                              # contexts.BundleConfig,
-                              # All job context keys
-                              # get processed by a name mapper
-                              ],
->>>>>>> 75f91316
              }
             ]
 
@@ -195,26 +137,21 @@
         }],
     },
 
-<<<<<<< HEAD
-    'nats-stream-forwarder-v1': {},
-=======
-    'nats-stream-forwarder-v1':{
-        'service':'nats-stream-forwarder',
+    'nats-stream-forwarder-v1':  {
+        'service': 'nats-stream-forwarder',
         'summary': 'NATS stream forwarder',
         'description': '',
-        'jobs':[{
+        'jobs': [{
             'job_name': 'nats_stream_forwarder',
-            'mapping':(
-                ('syslog_aggregator.(\w+)', r'properties.syslog_aggregator.\1'),
-                ('nats.(\w+)', r'properties.nats.\1') # needs callable
-                ),
-            'provided_data':[],
-            'required_data':[contexts.NatsRelation,
-                             contexts.SyslogAggregatorRelation
-                             ]
-            }]
-    },
->>>>>>> 75f91316
+            'mapping': {
+                'syslog_aggregator.(\w+)': r'properties.syslog_aggregator.\1',
+                'nats.(\w+)': r'properties.nats.\1'  # needs callable
+                },
+            'provided_data': [],
+            'required_data': [contexts.NatsRelation,
+                              contexts.SyslogAggregatorRelation]
+            }]
+    },
 
     'router-v1': {
         'service': 'router',
@@ -222,23 +159,14 @@
         'jobs': [{
             'job_name': 'gorouter',
             'ports': [80],
-<<<<<<< HEAD
             'mapping': {
                 'router.(\w+)': r'properties.router.\1',
             },
             'provided_data': [],
-=======
-            'mapping': [
-                ('syslog_aggregator.(\w+)', r'properties.syslog_aggregator.\1'),
-                ('nats.(\w+)', r'properties.nats.\1') # needs callable
-            ],
-            'provided_data': [contexts.RouterRelation],
->>>>>>> 75f91316
             'required_data': [contexts.NatsRelation,
                               contexts.LogRouterRelation,
                               contexts.LoggregatorRelation,
-                              contexts.SyslogAggregatorRelation
-                              ],
+                              contexts.SyslogAggregatorRelation],
         }],
 
     },
@@ -249,19 +177,11 @@
         'jobs': [
             {'job_name': 'uaa',
              'ports': [8080],
-<<<<<<< HEAD
              'mapping':{
                  'uaa.(\w+)': r'properties.uaa.\1',
                  'db.(\w+)': r'properties.uaa.db.\1'
                  },
              'provided_data': [],
-=======
-             'mapping':(
-                 ('uaa.(\w+)', r'properties.uaa.\1'),
-                 ('db.(\w+)', r'properties.uaa.db.\1')
-                ),
-             'provided_data':[],
->>>>>>> 75f91316
              'required_data':[contexts.MysqlRelation]
              }
         ]
@@ -271,14 +191,14 @@
         'service': 'login',
         'summary': 'login',
         'description': '',
-        'jobs':[{
+        'jobs': [{
             'job_name': 'login',
             'ports': [8080],
-            'mapping': (
-                ('uaa.(\w+)', r'properties.uaa.\1'),
-                ('syslog_aggregator.(\w+)', r'properties.syslog_aggregator.\1'),
-                ('nats.(\w+)', r'properties.nats.\1'), # needs callable
-                ),
+            'mapping': {
+                'uaa.(\w+)', r'properties.uaa.\1',
+                'syslog_aggregator.(\w+)', r'properties.syslog_aggregator.\1',
+                'nats.(\w+)', r'properties.nats.\1',  # needs callable
+            },
             'provided_data': [],
             'required_data': [contexts.NatsRelation,
                               contexts.UAARelation,
@@ -293,9 +213,9 @@
         'description': 'loggregating',
         'jobs': [{
             'job_name': 'loggregator',
-            'mapping':(('nats.(\w+)', r'properties.nats.\1'), # needs callable
-                       ('syslog_aggregator.(\w+)', r'properties.syslog_aggregator.\1')
-                       ),
+            'mapping': {'nats.(\w+)', r'properties.nats.\1',  # needs callable
+                        'syslog_aggregator.(\w+)', r'properties.syslog_aggregator.\1'
+                        },
             'provided_data': [contexts.LoggregatorRelation],
             'required_data': [contexts.NatsRelation,
                               contexts.SyslogAggregatorRelation
@@ -309,10 +229,10 @@
         'description': '',
         'jobs': [{
             'job_name': 'loggregator_trafficcontroller',
-            'mapping':(('loggregator.(\w+)', r'properties.loggregator.\1'), # needs callable
-                       ('syslog_aggregator.(\w+)', r'properties.syslog_aggregator.\1'),
-                       ('nats.(\w+)', r'properties.nats.\1'), # needs callable
-                       ),
+            'mapping': {'loggregator.(\w+)', r'properties.loggregator.\1',  # needs callable
+                        'syslog_aggregator.(\w+)', r'properties.syslog_aggregator.\1',
+                        'nats.(\w+)', r'properties.nats.\1',  # needs callable
+                        },
             'provided_data': [],
             'required_data': [contexts.LoggregatorRelation,
                               contexts.NatsRelation,
@@ -327,42 +247,40 @@
         'description': '',
         'jobs': [{
             'job_name': 'hm9000',
-            'mapping':(('syslog_aggregator.(\w+)', r'properties.syslog_aggregator.\1'),
-                       ('cc.(\w+)', r'properties.cc.\1'),
-                       ('etcd.(\w+)', r'properties.etcd.\1'),
-                       ('nats.(\w+)', r'properties.nats.\1')),
-            'provided_data':[],
-            'required_data':[contexts.NatsRelation,
-                             contexts.CloudControllerRelation,
-                             contexts.EtcdRelation,
-                             contexts.SyslogAggregatorRelation
-                            ]
+            'mapping': {'syslog_aggregator.(\w+)', r'properties.syslog_aggregator.\1',
+                        'cc.(\w+)', r'properties.cc.\1',
+                        'etcd.(\w+)', r'properties.etcd.\1',
+                        'nats.(\w+)', r'properties.nats.\1'},
+            'provided_data': [],
+            'required_data': [contexts.NatsRelation,
+                              contexts.CloudControllerRelation,
+                              contexts.EtcdRelation,
+                              contexts.SyslogAggregatorRelation]
             }]
         },
 
     'syslog-aggregator-v1': {
         'service': 'syslog-aggregator',
         'summary': 'aggregates the syslogs',
-        'description':'',
+        'description': '',
         'jobs': [{
             'job_name': 'syslog_aggregator',
-            'mapping':(),
-            'provided_data':[contexts.SyslogAggregatorRelation],
-            'required_data':[]
+            'mapping': {},
+            'provided_data': [contexts.SyslogAggregatorRelation],
+            'required_data': []
             }]
         },
 
     'haproxy-v1': {
         'service': 'haproxy',
         'summary': 'loadbalance the routers',
-        'description':'',
+        'description': '',
         'jobs': [{
             'job_name': 'haproxy',
-            'mapping':(('syslog_aggregator.(\w+)', r'properties.syslog_aggregator.\1'),
-                       ('router.(\w+)', r'properties.router.\1')),
-            'provided_data':[],
-            'required_data':[contexts.RouterRelation,
-                             contexts.SyslogAggregatorRelation]
+            'mapping': {'syslog_aggregator.(\w+)', r'properties.syslog_aggregator.\1',
+                        'router.(\w+)', r'properties.router.\1'},
+            'provided_data': [],
+            'required_data':[contexts.SyslogAggregatorRelation]
             }]
         }
 }